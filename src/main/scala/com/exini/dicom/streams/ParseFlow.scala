--- conflicted
+++ resolved
@@ -46,12 +46,7 @@
       val explicitVR: Boolean
     }
 
-<<<<<<< HEAD
-    case class DatasetHeaderState(bigEndian: Boolean, explicitVR: Boolean) extends HeaderState
-=======
-    case class DatasetHeaderState(itemIndex: Int, maySwitchTs: Boolean, bigEndian: Boolean, explicitVR: Boolean)
-        extends HeaderState
->>>>>>> 62688ab1
+    case class DatasetHeaderState(maySwitchTs: Boolean, bigEndian: Boolean, explicitVR: Boolean) extends HeaderState
 
     case class FmiHeaderState(
         tsuid: Option[String],
@@ -66,13 +61,9 @@
 
     case class ValueState(bigEndian: Boolean, bytesLeft: Long, nextStep: ParseStep[DicomPart])
 
-<<<<<<< HEAD
-    case class FragmentsState(bigEndian: Boolean, explicitVR: Boolean) extends HeaderState
-=======
-    case class FragmentsState(fragmentIndex: Int, bigEndian: Boolean, explicitVR: Boolean) extends HeaderState {
+    case class FragmentsState(bigEndian: Boolean, explicitVR: Boolean) extends HeaderState {
       override val maySwitchTs: Boolean = false
     }
->>>>>>> 62688ab1
 
     case class DeflatedState(bigEndian: Boolean, nowrap: Boolean)
 
@@ -128,11 +119,7 @@
                     log.warning(s"File meta information uses big-endian encoding")
                   InFmiHeader(FmiHeaderState(None, info.bigEndian, info.explicitVR, info.hasFmi, 0, None))
                 } else
-<<<<<<< HEAD
-                  InDatasetHeader(DatasetHeaderState(info.bigEndian, info.explicitVR))
-=======
-                  InDatasetHeader(DatasetHeaderState(0, maySwitchTs = false, info.bigEndian, info.explicitVR))
->>>>>>> 62688ab1
+                  InDatasetHeader(DatasetHeaderState(maySwitchTs = false, info.bigEndian, info.explicitVR))
               ParseResult(maybePreamble, nextState)
             }
             .getOrElse(throw new DicomStreamException("Not a DICOM stream"))
@@ -157,11 +144,7 @@
           else
             InDeflatedData(DeflatedState(state.bigEndian, nowrap = true))
         else
-<<<<<<< HEAD
-          InDatasetHeader(DatasetHeaderState(bigEndian, explicitVR))
-=======
-          InDatasetHeader(DatasetHeaderState(0, maySwitchTs = true, bigEndian, explicitVR))
->>>>>>> 62688ab1
+          InDatasetHeader(DatasetHeaderState(maySwitchTs = true, bigEndian, explicitVR))
       }
 
       private def hasZLIBHeader(firstTwoBytes: ByteString): Boolean = bytesToUShortBE(firstTwoBytes) == 0x789c
@@ -262,17 +245,10 @@
             HeaderPart(tag, vr, valueLength, isFmi = false, state.bigEndian, state.explicitVR, bytes)
         } else
           tag match {
-<<<<<<< HEAD
-            case 0xfffee000 => Some(ItemPart(valueLength, state.bigEndian, reader.take(8)))
-            case 0xfffee00d => Some(ItemDelimitationPart(state.bigEndian, reader.take(8)))
-            case 0xfffee0dd => Some(SequenceDelimitationPart(state.bigEndian, reader.take(8)))
-            case _          => Some(UnknownPart(state.bigEndian, reader.take(headerLength)))
-=======
-            case 0xfffee000 => ItemPart(state.itemIndex + 1, valueLength, state.bigEndian, reader.take(8))
-            case 0xfffee00d => ItemDelimitationPart(state.itemIndex, state.bigEndian, reader.take(8))
+            case 0xfffee000 => ItemPart(valueLength, state.bigEndian, reader.take(8))
+            case 0xfffee00d => ItemDelimitationPart(state.bigEndian, reader.take(8))
             case 0xfffee0dd => SequenceDelimitationPart(state.bigEndian, reader.take(8))
             case _          => UnknownPart(state.bigEndian, reader.take(headerLength))
->>>>>>> 62688ab1
           }
       }
 
@@ -280,24 +256,6 @@
         val state =
           if (datasetHeaderState.maySwitchTs) maybeSwitchTs(reader, datasetHeaderState) else datasetHeaderState
         val part = readDatasetHeader(reader, state)
-<<<<<<< HEAD
-        val nextState = part
-          .map {
-            case HeaderPart(_, _, length, _, bigEndian, _, _) =>
-              if (length > 0)
-                InValue(ValueState(bigEndian, length, InDatasetHeader(state)))
-              else
-                InDatasetHeader(state)
-            case FragmentsPart(_, _, _, bigEndian, _, _) =>
-              InFragments(FragmentsState(bigEndian, state.explicitVR))
-            case SequencePart(_, _, _, _, _) => InDatasetHeader(state)
-            case ItemPart(_, _, _)           => InDatasetHeader(state)
-            case ItemDelimitationPart(_, _)  => InDatasetHeader(state)
-            case _                           => InDatasetHeader(state)
-          }
-          .getOrElse(FinishedParser)
-        ParseResult(part, nextState, acceptUpstreamFinish = !nextState.isInstanceOf[InValue])
-=======
         val nextState = part match {
           case HeaderPart(_, _, length, _, bigEndian, _, _) =>
             if (length > 0)
@@ -305,15 +263,14 @@
             else
               InDatasetHeader(state)
           case FragmentsPart(_, _, _, bigEndian, _, _) =>
-            InFragments(FragmentsState(fragmentIndex = 0, bigEndian, state.explicitVR))
-          case SequencePart(_, _, _, _, _)       => InDatasetHeader(state.copy(itemIndex = 0))
-          case ItemPart(index, _, _, _)          => InDatasetHeader(state.copy(itemIndex = index, maySwitchTs = true))
-          case ItemDelimitationPart(index, _, _) => InDatasetHeader(state.copy(itemIndex = index))
-          case SequenceDelimitationPart(_, _)    => InDatasetHeader(state.copy(maySwitchTs = true))
-          case _                                 => InDatasetHeader(state)
+            InFragments(FragmentsState(bigEndian, state.explicitVR))
+          case SequencePart(_, _, _, _, _)    => InDatasetHeader(state)
+          case ItemPart(_, _, _)              => InDatasetHeader(state.copy(maySwitchTs = true))
+          case ItemDelimitationPart(_, _)     => InDatasetHeader(state)
+          case SequenceDelimitationPart(_, _) => InDatasetHeader(state.copy(maySwitchTs = true))
+          case _                              => InDatasetHeader(state)
         }
         ParseResult(Some(part), nextState, acceptUpstreamFinish = !nextState.isInstanceOf[InValue])
->>>>>>> 62688ab1
       }
     }
 
@@ -360,11 +317,7 @@
               log.warning(s"Unexpected fragments delimitation length $valueLength")
             ParseResult(
               Some(SequenceDelimitationPart(state.bigEndian, reader.take(headerLength))),
-<<<<<<< HEAD
-              InDatasetHeader(DatasetHeaderState(state.bigEndian, state.explicitVR))
-=======
-              InDatasetHeader(DatasetHeaderState(0, maySwitchTs = false, state.bigEndian, state.explicitVR))
->>>>>>> 62688ab1
+              InDatasetHeader(DatasetHeaderState(maySwitchTs = false, state.bigEndian, state.explicitVR))
             )
 
           case _ =>
